# coding=utf-8
from __future__ import absolute_import
from __future__ import division
from __future__ import print_function

import copy
import logging
import math

from os.path import join as pjoin

import torch
import torch.nn as nn
import torch.nn.functional as F
import numpy as np

from torch.nn import CrossEntropyLoss, Dropout, Softmax, Linear, Conv2d, LayerNorm
from torch.nn.modules.utils import _pair
from scipy import ndimage

import models.configs as configs
from utils.drop_and_restore_utils import apply_chunking_to_forward

logger = logging.getLogger(__name__)

ATTENTION_Q = "MultiHeadDotProductAttention_1/query"
ATTENTION_K = "MultiHeadDotProductAttention_1/key"
ATTENTION_V = "MultiHeadDotProductAttention_1/value"
ATTENTION_OUT = "MultiHeadDotProductAttention_1/out"
FC_0 = "MlpBlock_3/Dense_0"
FC_1 = "MlpBlock_3/Dense_1"
ATTENTION_NORM = "LayerNorm_0"
MLP_NORM = "LayerNorm_2"

def np2th(weights, conv=False):
    """Possibly convert HWIO to OIHW."""
    if conv:
        weights = weights.transpose([3, 2, 0, 1])
    return torch.from_numpy(weights)

def swish(x):
    return x * torch.sigmoid(x)

def expand_gather(input, dim, index):
    size = list(input.size())
    size[dim] = -1
    return input.gather(dim, index.expand(*size))

ACT2FN = {"gelu": torch.nn.functional.gelu, "relu": torch.nn.functional.relu, "swish": swish}

class LabelSmoothing(nn.Module):
    """
    NLL loss with label smoothing.
    """
    def __init__(self, smoothing=0.0):
        """
        Constructor for the LabelSmoothing module.
        :param smoothing: label smoothing factor
        """
        super(LabelSmoothing, self).__init__()
        self.confidence = 1.0 - smoothing
        self.smoothing = smoothing

    def forward(self, x, target):
        logprobs = torch.nn.functional.log_softmax(x, dim=-1)

        nll_loss = -logprobs.gather(dim=-1, index=target.unsqueeze(1))
        nll_loss = nll_loss.squeeze(1)
        smooth_loss = -logprobs.mean(dim=-1)
        loss = self.confidence * nll_loss + self.smoothing * smooth_loss
        return loss.mean()

class Attention(nn.Module):
    def __init__(self, config, vis):
        super(Attention, self).__init__()
        self.vis = vis
        self.num_attention_heads = config.transformer["num_heads"]
        self.attention_head_size = int(config.hidden_size / self.num_attention_heads)
        self.all_head_size = self.num_attention_heads * self.attention_head_size

        self.query = Linear(config.hidden_size, self.all_head_size)
        self.key = Linear(config.hidden_size, self.all_head_size)
        self.value = Linear(config.hidden_size, self.all_head_size)

        self.out = Linear(config.hidden_size, config.hidden_size)
        self.attn_dropout = Dropout(config.transformer["attention_dropout_rate"])
        self.proj_dropout = Dropout(config.transformer["attention_dropout_rate"])

        self.softmax = Softmax(dim=-1)

    def transpose_for_scores(self, x):
        new_x_shape = x.size()[:-1] + (self.num_attention_heads, self.attention_head_size)
        x = x.view(*new_x_shape)
        return x.permute(0, 2, 1, 3)

    def forward(self, hidden_states):
        mixed_query_layer = self.query(hidden_states)
        mixed_key_layer = self.key(hidden_states)
        mixed_value_layer = self.value(hidden_states)

        query_layer = self.transpose_for_scores(mixed_query_layer)
        key_layer = self.transpose_for_scores(mixed_key_layer)
        value_layer = self.transpose_for_scores(mixed_value_layer)

        attention_scores = torch.matmul(query_layer, key_layer.transpose(-1, -2))
        attention_scores = attention_scores / math.sqrt(self.attention_head_size)
        attention_probs = self.softmax(attention_scores)
        weights = attention_probs if self.vis else None
        attention_probs = self.attn_dropout(attention_probs)

        context_layer = torch.matmul(attention_probs, value_layer)
        context_layer = context_layer.permute(0, 2, 1, 3).contiguous()
        new_context_layer_shape = context_layer.size()[:-2] + (self.all_head_size,)
        context_layer = context_layer.view(*new_context_layer_shape)
        attention_output = self.out(context_layer)
        attention_output = self.proj_dropout(attention_output)
        return attention_output, weights

class Mlp(nn.Module):
    def __init__(self, config):
        super(Mlp, self).__init__()
        self.fc1 = Linear(config.hidden_size, config.transformer["mlp_dim"])
        self.fc2 = Linear(config.transformer["mlp_dim"], config.hidden_size)
        self.act_fn = ACT2FN["gelu"]
        self.dropout = Dropout(config.transformer["dropout_rate"])

        self._init_weights()

    def _init_weights(self):
        nn.init.xavier_uniform_(self.fc1.weight)
        nn.init.xavier_uniform_(self.fc2.weight)
        nn.init.normal_(self.fc1.bias, std=1e-6)
        nn.init.normal_(self.fc2.bias, std=1e-6)

    def forward(self, x):
        x = self.fc1(x)
        x = self.act_fn(x)
        x = self.dropout(x)
        x = self.fc2(x)
        x = self.dropout(x)
        return x

class Embeddings(nn.Module):
    """Construct the embeddings from patch, position embeddings.
    """
    def __init__(self, config, img_size, in_channels=3):
        super(Embeddings, self).__init__()
        self.hybrid = None
        img_size = _pair(img_size)

        patch_size = _pair(config.patches["size"])
        if config.split == 'non-overlap':
            n_patches = (img_size[0] // patch_size[0]) * (img_size[1] // patch_size[1])
            self.patch_embeddings = Conv2d(in_channels=in_channels,
                                       out_channels=config.hidden_size,
                                       kernel_size=patch_size,
                                       stride=patch_size)
        elif config.split == 'overlap':
            n_patches = ((img_size[0] - patch_size[0]) // config.slide_step + 1) * ((img_size[1] - patch_size[1]) // config.slide_step + 1)
            self.patch_embeddings = Conv2d(in_channels=in_channels,
                                        out_channels=config.hidden_size,
                                        kernel_size=patch_size,
                                        stride=(config.slide_step, config.slide_step))
        self.position_embeddings = nn.Parameter(torch.zeros(1, n_patches+1, config.hidden_size))
        self.cls_token = nn.Parameter(torch.zeros(1, 1, config.hidden_size))

        self.dropout = Dropout(config.transformer["dropout_rate"])

    def forward(self, x):
        B = x.shape[0]
        cls_tokens = self.cls_token.expand(B, -1, -1)

        if self.hybrid:
            x = self.hybrid_model(x)
        x = self.patch_embeddings(x)
        x = x.flatten(2)
        x = x.transpose(-1, -2)
        x = torch.cat((cls_tokens, x), dim=1)

        embeddings = x + self.position_embeddings
        embeddings = self.dropout(embeddings)
        return embeddings

class Block(nn.Module):
    def __init__(self, config, vis):
        super(Block, self).__init__()
        self.hidden_size = config.hidden_size
        self.attention_norm = LayerNorm(config.hidden_size, eps=1e-6)
        self.ffn_norm = LayerNorm(config.hidden_size, eps=1e-6)
        self.ffn = Mlp(config)
        self.attn = Attention(config, vis)

    def forward(self, x, output_length=None):
        h = x
        x = self.attention_norm(x)
        x, weights = self.attn(x)
        x = x + h

        if output_length is not None:
            significance_score = weights.sum(2).sum(1)
            keep_indices = significance_score[:, 1:].topk(output_length - 1, 1)[1] + 1
            cls_index = keep_indices.new_zeros((keep_indices.size(0), 1))
            keep_indices = torch.cat((cls_index, keep_indices), 1)
            x = expand_gather(x, 1, keep_indices.unsqueeze(-1))
        else:
            keep_indices = None

        h = x
        x = self.ffn_norm(x)
        x = self.ffn(x)
        #x = apply_chunking_to_forward(self.ffn, 0, 1, x)
        x = x + h
        return x, keep_indices

    def load_from(self, weights, n_block):
        ROOT = f"Transformer/encoderblock_{n_block}"
        with torch.no_grad():
            query_weight = np2th(weights[pjoin(ROOT, ATTENTION_Q, "kernel")]).view(self.hidden_size, self.hidden_size).t()
            key_weight = np2th(weights[pjoin(ROOT, ATTENTION_K, "kernel")]).view(self.hidden_size, self.hidden_size).t()
            value_weight = np2th(weights[pjoin(ROOT, ATTENTION_V, "kernel")]).view(self.hidden_size, self.hidden_size).t()
            out_weight = np2th(weights[pjoin(ROOT, ATTENTION_OUT, "kernel")]).view(self.hidden_size, self.hidden_size).t()

            query_bias = np2th(weights[pjoin(ROOT, ATTENTION_Q, "bias")]).view(-1)
            key_bias = np2th(weights[pjoin(ROOT, ATTENTION_K, "bias")]).view(-1)
            value_bias = np2th(weights[pjoin(ROOT, ATTENTION_V, "bias")]).view(-1)
            out_bias = np2th(weights[pjoin(ROOT, ATTENTION_OUT, "bias")]).view(-1)

            self.attn.query.weight.copy_(query_weight)
            self.attn.key.weight.copy_(key_weight)
            self.attn.value.weight.copy_(value_weight)
            self.attn.out.weight.copy_(out_weight)
            self.attn.query.bias.copy_(query_bias)
            self.attn.key.bias.copy_(key_bias)
            self.attn.value.bias.copy_(value_bias)
            self.attn.out.bias.copy_(out_bias)

            mlp_weight_0 = np2th(weights[pjoin(ROOT, FC_0, "kernel")]).t()
            mlp_weight_1 = np2th(weights[pjoin(ROOT, FC_1, "kernel")]).t()
            mlp_bias_0 = np2th(weights[pjoin(ROOT, FC_0, "bias")]).t()
            mlp_bias_1 = np2th(weights[pjoin(ROOT, FC_1, "bias")]).t()

            self.ffn.fc1.weight.copy_(mlp_weight_0)
            self.ffn.fc2.weight.copy_(mlp_weight_1)
            self.ffn.fc1.bias.copy_(mlp_bias_0)
            self.ffn.fc2.bias.copy_(mlp_bias_1)

            self.attention_norm.weight.copy_(np2th(weights[pjoin(ROOT, ATTENTION_NORM, "scale")]))
            self.attention_norm.bias.copy_(np2th(weights[pjoin(ROOT, ATTENTION_NORM, "bias")]))
            self.ffn_norm.weight.copy_(np2th(weights[pjoin(ROOT, MLP_NORM, "scale")]))
            self.ffn_norm.bias.copy_(np2th(weights[pjoin(ROOT, MLP_NORM, "bias")]))

class Part_Attention(nn.Module):
    def __init__(self):
        super(Part_Attention, self).__init__()

    def forward(self, x):
        length = len(x)
        last_map = x[0]
        for i in range(1, length):
            last_map = torch.matmul(x[i], last_map)
        last_map = last_map[:,:,0,1:]

        _, max_inx = last_map.max(2)
        return _, max_inx

class Encoder(nn.Module):
    def __init__(self, config, vis):
        super(Encoder, self).__init__()
        self.vis = vis
        self.layer = nn.ModuleList()
        self.encoder_norm = LayerNorm(config.hidden_size, eps=1e-6)
        for _ in range(config.transformer["num_layers"]):
            layer = Block(config, vis)
            self.layer.append(copy.deepcopy(layer))

<<<<<<< HEAD
    def forward(self, hidden_states):
        attn_weights = []
        for layer_block in self.layer:
            hidden_states, weights = layer_block(hidden_states)
            if self.vis:
                attn_weights.append(weights)
        encoded = self.encoder_norm(hidden_states)
        return encoded, attn_weights
=======
    def forward(self, hidden_states, layer_config, length_config):
        bsz, tsz, dim = hidden_states.size()

        if length_config is not None:
            restored_hidden_states = hidden_states
            remain_indices = torch.arange(tsz, device=hidden_states.device).unsqueeze(0).repeat(bsz, 1)

        for i, layer_block in enumerate(self.layer):
            if layer_config is not None and i not in layer_config:
                continue
            
            layer_output_length = length_config[i] if length_config is not None else None
            hidden_states, keep_indices = layer_block(hidden_states, output_length=layer_output_length)
            
            if layer_output_length:
                remain_indices = remain_indices.gather(1, keep_indices)
                restored_hidden_states = restored_hidden_states.scatter(1, remain_indices.unsqueeze(-1).expand(-1, -1, dim), hidden_states)

        last_hidden_state = restored_hidden_states if length_config is not None else hidden_states
        encoded = self.encoder_norm(last_hidden_state)
        return encoded
>>>>>>> 53f881c4

class Transformer(nn.Module):
    def __init__(self, config, img_size, vis):
        super(Transformer, self).__init__()
        self.embeddings = Embeddings(config, img_size=img_size)
        self.encoder = Encoder(config, vis)

    def forward(self, input_ids, layer_config, length_config):
        embedding_output = self.embeddings(input_ids)
<<<<<<< HEAD
        encoded, attn_weights = self.encoder(embedding_output)
        return encoded, attn_weights
=======
        encoded = self.encoder(embedding_output, layer_config, length_config)
        return encoded
>>>>>>> 53f881c4

class VisionTransformer(nn.Module):
    def __init__(self, config, img_size=224, num_classes=21843, zero_head=False, vis=False):
        super(VisionTransformer, self).__init__()
        self.num_classes = num_classes
        self.zero_head = zero_head
        self.classifier = config.classifier
<<<<<<< HEAD

        self.transformer = Transformer(config, img_size, vis)
        self.head = Linear(config.hidden_size, num_classes)

    def forward(self, x, labels=None):
        x, attn_weights = self.transformer(x)
=======

        self.transformer = Transformer(config, img_size, vis)
        self.head = Linear(config.hidden_size, num_classes)

    def forward(
        self, 
        x, 
        labels=None,
        layer_config=None,
        length_config=None,
        ):
        x = self.transformer(x, layer_config, length_config)
>>>>>>> 53f881c4
        logits = self.head(x[:, 0])

        if labels is not None:
            loss_fct = CrossEntropyLoss()
            loss = loss_fct(logits.view(-1, self.num_classes), labels.view(-1))
            return loss, logits
        else:
<<<<<<< HEAD
            return logits, attn_weights
=======
            return logits
>>>>>>> 53f881c4

    def load_from(self, weights):
        with torch.no_grad():
            if self.zero_head:
                nn.init.zeros_(self.head.weight)
                nn.init.zeros_(self.head.bias)
            else:
                self.head.weight.copy_(np2th(weights["head/kernel"]).t())
                self.head.bias.copy_(np2th(weights["head/bias"]).t())

            self.transformer.embeddings.patch_embeddings.weight.copy_(np2th(weights["embedding/kernel"], conv=True))
            self.transformer.embeddings.patch_embeddings.bias.copy_(np2th(weights["embedding/bias"]))
            self.transformer.embeddings.cls_token.copy_(np2th(weights["cls"]))
            self.transformer.encoder.encoder_norm.weight.copy_(np2th(weights["Transformer/encoder_norm/scale"]))
            self.transformer.encoder.encoder_norm.bias.copy_(np2th(weights["Transformer/encoder_norm/bias"]))

            posemb = np2th(weights["Transformer/posembed_input/pos_embedding"])
            posemb_new = self.transformer.embeddings.position_embeddings
            if posemb.size() == posemb_new.size():
                self.transformer.embeddings.position_embeddings.copy_(posemb)
            else:
                logger.info("load_pretrained: resized variant: %s to %s" % (posemb.size(), posemb_new.size()))
                ntok_new = posemb_new.size(1)

                if self.classifier == "token":
                    posemb_tok, posemb_grid = posemb[:, :1], posemb[0, 1:]
                    ntok_new -= 1
                else:
                    posemb_tok, posemb_grid = posemb[:, :0], posemb[0]

                gs_old = int(np.sqrt(len(posemb_grid)))
                gs_new = int(np.sqrt(ntok_new))
                print('load_pretrained: grid-size from %s to %s' % (gs_old, gs_new))
                posemb_grid = posemb_grid.reshape(gs_old, gs_old, -1)

                zoom = (gs_new / gs_old, gs_new / gs_old, 1)
                posemb_grid = ndimage.zoom(posemb_grid, zoom, order=1)
                posemb_grid = posemb_grid.reshape(1, gs_new * gs_new, -1)
                posemb = np.concatenate([posemb_tok, posemb_grid], axis=1)
                self.transformer.embeddings.position_embeddings.copy_(np2th(posemb))

            for bname, block in self.transformer.encoder.named_children():
                for uname, unit in block.named_children():
                    unit.load_from(weights, n_block=uname)

            if self.transformer.embeddings.hybrid:
                self.transformer.embeddings.hybrid_model.root.conv.weight.copy_(np2th(weights["conv_root/kernel"], conv=True))
                gn_weight = np2th(weights["gn_root/scale"]).view(-1)
                gn_bias = np2th(weights["gn_root/bias"]).view(-1)
                self.transformer.embeddings.hybrid_model.root.gn.weight.copy_(gn_weight)
                self.transformer.embeddings.hybrid_model.root.gn.bias.copy_(gn_bias)

                for bname, block in self.transformer.embeddings.hybrid_model.body.named_children():
                    for uname, unit in block.named_children():
                        unit.load_from(weights, n_block=bname, n_unit=uname)

def con_loss(features, labels):
    B, _ = features.shape
    features = F.normalize(features)
    cos_matrix = features.mm(features.t())
    pos_label_matrix = torch.stack([labels == labels[i] for i in range(B)]).float()
    neg_label_matrix = 1 - pos_label_matrix
    pos_cos_matrix = 1 - cos_matrix
    neg_cos_matrix = cos_matrix - 0.4
    neg_cos_matrix[neg_cos_matrix < 0] = 0
    loss = (pos_cos_matrix * pos_label_matrix).sum() + (neg_cos_matrix * neg_label_matrix).sum()
    loss /= (B * B)
    return loss

CONFIGS = {
    'ViT-B_16': configs.get_b16_config(),
    'ViT-B_32': configs.get_b32_config(),
    'ViT-L_16': configs.get_l16_config(),
    'ViT-L_32': configs.get_l32_config(),
    'ViT-H_14': configs.get_h14_config(),
    'testing': configs.get_testing(),
}<|MERGE_RESOLUTION|>--- conflicted
+++ resolved
@@ -273,16 +273,6 @@
             layer = Block(config, vis)
             self.layer.append(copy.deepcopy(layer))
 
-<<<<<<< HEAD
-    def forward(self, hidden_states):
-        attn_weights = []
-        for layer_block in self.layer:
-            hidden_states, weights = layer_block(hidden_states)
-            if self.vis:
-                attn_weights.append(weights)
-        encoded = self.encoder_norm(hidden_states)
-        return encoded, attn_weights
-=======
     def forward(self, hidden_states, layer_config, length_config):
         bsz, tsz, dim = hidden_states.size()
 
@@ -304,7 +294,6 @@
         last_hidden_state = restored_hidden_states if length_config is not None else hidden_states
         encoded = self.encoder_norm(last_hidden_state)
         return encoded
->>>>>>> 53f881c4
 
 class Transformer(nn.Module):
     def __init__(self, config, img_size, vis):
@@ -314,13 +303,8 @@
 
     def forward(self, input_ids, layer_config, length_config):
         embedding_output = self.embeddings(input_ids)
-<<<<<<< HEAD
-        encoded, attn_weights = self.encoder(embedding_output)
-        return encoded, attn_weights
-=======
         encoded = self.encoder(embedding_output, layer_config, length_config)
         return encoded
->>>>>>> 53f881c4
 
 class VisionTransformer(nn.Module):
     def __init__(self, config, img_size=224, num_classes=21843, zero_head=False, vis=False):
@@ -328,14 +312,6 @@
         self.num_classes = num_classes
         self.zero_head = zero_head
         self.classifier = config.classifier
-<<<<<<< HEAD
-
-        self.transformer = Transformer(config, img_size, vis)
-        self.head = Linear(config.hidden_size, num_classes)
-
-    def forward(self, x, labels=None):
-        x, attn_weights = self.transformer(x)
-=======
 
         self.transformer = Transformer(config, img_size, vis)
         self.head = Linear(config.hidden_size, num_classes)
@@ -348,7 +324,6 @@
         length_config=None,
         ):
         x = self.transformer(x, layer_config, length_config)
->>>>>>> 53f881c4
         logits = self.head(x[:, 0])
 
         if labels is not None:
@@ -356,11 +331,7 @@
             loss = loss_fct(logits.view(-1, self.num_classes), labels.view(-1))
             return loss, logits
         else:
-<<<<<<< HEAD
-            return logits, attn_weights
-=======
             return logits
->>>>>>> 53f881c4
 
     def load_from(self, weights):
         with torch.no_grad():
